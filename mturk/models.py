from django.db import models
from django.conf import settings
from django.core.urlresolvers import reverse
from django.core.exceptions import ObjectDoesNotExist, MultipleObjectsReturned

from tqdm import tqdm
from datetime import datetime

from .mturk_api import Server
from annotator.models import Video
import time

<<<<<<< HEAD
import math
=======
import logging

logger = logging.getLogger()
>>>>>>> a528efb4

mturk = Server(settings.AWS_ID, settings.AWS_KEY, settings.URL_ROOT, settings.MTURK_SANDBOX)


class Task(models.Model):
    hit_id = models.CharField(max_length=64, blank=True)
    hit_group = models.CharField(max_length=64, blank=True)
    metrics = models.TextField(blank=True)
    duration = 10800 # 3 hours
    lifetime = 2592000 # 30 days
    worker_id = models.CharField(max_length=64, blank=True)
    assignment_id = models.CharField(max_length=64, blank=True)
    time_completed = models.DateTimeField(null=True, blank=True)
    bonus = models.DecimalField(max_digits=4, decimal_places=2, default=0)
    paid = models.BooleanField(default=False)
    sandbox = models.BooleanField(default=settings.MTURK_SANDBOX)
    message = models.CharField(max_length=256, blank=True)
    closed = models.BooleanField(default=False)

    class Meta:
        abstract = True

    def publish(self):
        if settings.MTURK_SANDBOX != self.sandbox:
            raise Exception("settings.MTURK_SANDBOX != self.sandbox")
        if self.video.verified:
            self.video.verified = False
            self.video.save()
        response = mturk.create_hit(self.title, self.description, self.url, 
            self.pay, self.duration, self.lifetime)
        self.hit_id = response.values['hitid']
        self.hit_group = response.values['hittypeid']
        self.save()

    def complete(self, worker_id, assignment_id, metrics):

        self.worker_id = worker_id
        self.assignment_id = assignment_id
        self.metrics = metrics
        self.bonus = self.calculate_bonus()
        self.message = settings.MTURK_BONUS_MESSAGE
        self.time_completed = datetime.now()

        self.paid = False
        self.save()

    
    def approve_assignment(self, bonus, message):
        if self.assignment_id == None:
            raise Exception("Cannot approve task - no work has been done on Turk")

        mturk.bonus(self.worker_id, self.assignment_id, bonus, message)

        mturk.accept(self.assignment_id, message)
        
    def reject_assignment(self, message):
        if self.assignment_id == None:
            raise Exception("Cannot reject task - no work has been done on Turk")

        mturk.reject(self.assignment_id, message)

    def archive_turk_hit(self):
        res = mturk.disable(self.hit_id)

    @classmethod
    def calculate_bonus(self):
        return 0

    @classmethod
    def batch_create_and_publish(cls, videos, **kwargs):
        created = []
        for video in tqdm(videos):
            task = cls(video=video, **kwargs)
            task.save()
            task.publish()
        return created

    @classmethod
    def valid_hit_id(cls, id):
        if id is None:
            return False
        try:
            item = cls.get_by_hit_id(id)
            return True
        except ObjectDoesNotExist:
            return settings.DEBUG

    @classmethod
    def get_by_hit_id(cls, id):
        items = []
        for task_type in cls.__subclasses__():
            try:
                items.append(task_type.objects.get(hit_id=id))
            except ObjectDoesNotExist:
                pass
        if len(items) > 1:
            raise MultipleObjectsReturned()
        elif len(items) == 0:
            raise ObjectDoesNotExist()
        else:
            return items[0]


class FullVideoTask(Task):
    video = models.ForeignKey(Video)
<<<<<<< HEAD
    title = settings.MTURK_TITLE
    pay = 0.04
    bonus_per_box = 0.02
    description = settings.MTURK_DESCRIPTION
=======
    title = "Video Annotation"
    description = "Draw boxes around objects in a video"
    pay = 0.00
    bonus_per_box = settings.MTURK_BONUS_PER_BOX
>>>>>>> a528efb4

    @property
    def url(self):
        return reverse('video', args=[self.video.id])

    def __str__(self):
        return self.video.filename

    def calculate_bonus(self):
        boxes = self.video.count_keyframes()
<<<<<<< HEAD
        num_cents = (boxes * self.bonus_per_box) * 100
        return math.ceil(num_cents) / 100
    
    def verbalise_bonus(self):
        boxes = self.video.count_keyframes()
        return "Thanks for your work. You created {} boxes. We award {} per box".format(boxes, self.bonus_per_box)
=======
        num_cents = boxes * self.bonus_per_box
        return num_cents
>>>>>>> a528efb4

class SingleFrameTask(Task):
    video = models.ForeignKey(Video)
    time = models.FloatField()
    title = "Image Annotation"
    description = "Draw boxes around all objects of interest in an image, with bonus per object"
    pay = 0.01
    bonus_per_box = 0.005

    def calculate_bonus(self):
        boxes = self.video.count_keyframes(at_time=self.time)
        num_cents = ((boxes - 1) * self.bonus_per_box + pay) * 100
        return math.ceil(num_cents) / 100

    @property
    def url(self):
        return reverse('video', args=[self.video.id]) + '?s={0}&amp;e={0}'.format(self.time)

    def __str__(self):
        return '{:.2f} of {}'.format(self.time, self.video.filename)<|MERGE_RESOLUTION|>--- conflicted
+++ resolved
@@ -9,14 +9,12 @@
 from .mturk_api import Server
 from annotator.models import Video
 import time
+import math
 
-<<<<<<< HEAD
-import math
-=======
 import logging
 
 logger = logging.getLogger()
->>>>>>> a528efb4
+
 
 mturk = Server(settings.AWS_ID, settings.AWS_KEY, settings.URL_ROOT, settings.MTURK_SANDBOX)
 
@@ -122,17 +120,10 @@
 
 class FullVideoTask(Task):
     video = models.ForeignKey(Video)
-<<<<<<< HEAD
     title = settings.MTURK_TITLE
+    description = settings.MTURK_DESCRIPTION
     pay = 0.04
-    bonus_per_box = 0.02
-    description = settings.MTURK_DESCRIPTION
-=======
-    title = "Video Annotation"
-    description = "Draw boxes around objects in a video"
-    pay = 0.00
     bonus_per_box = settings.MTURK_BONUS_PER_BOX
->>>>>>> a528efb4
 
     @property
     def url(self):
@@ -142,18 +133,9 @@
         return self.video.filename
 
     def calculate_bonus(self):
-        boxes = self.video.count_keyframes()
-<<<<<<< HEAD
-        num_cents = (boxes * self.bonus_per_box) * 100
-        return math.ceil(num_cents) / 100
-    
-    def verbalise_bonus(self):
-        boxes = self.video.count_keyframes()
-        return "Thanks for your work. You created {} boxes. We award {} per box".format(boxes, self.bonus_per_box)
-=======
         num_cents = boxes * self.bonus_per_box
         return num_cents
->>>>>>> a528efb4
+
 
 class SingleFrameTask(Task):
     video = models.ForeignKey(Video)
