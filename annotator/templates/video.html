--- conflicted
+++ resolved
@@ -48,7 +48,6 @@
           <a class="btn btn-default" href="{{help_url}}" target="_blank" style="margin-left: 25px;">Instructions &amp; Requirements</a>
         {% endif %}
 
-<<<<<<< HEAD
         <div id="submit-container">
         {% if mturk_data.preview == False %}
           {% if mturk_data.authenticated %}
@@ -59,15 +58,10 @@
           </form>
 
           {% else %}
-          <div id="submit-btn-group" class="btn-group" role="group">
-=======
-              {% else %}
-
               {% if mturk_data.last_email_sent_date != None %}
                 <i>E-mail sent on {{  mturk_data.last_email_sent_date }}</i>
               {% endif %}
               <div id="submit-btn-group" class="btn-group" role="group">
->>>>>>> dd509e8c
                 {% if request.user.is_staff == False %}
                 <button id="submit-btn" type="button" class="btn btn-primary">Submit</button>
                 {% else %}
@@ -279,8 +273,6 @@
       </div>
     </div>
 
-<<<<<<< HEAD
-=======
     <!-- ============================EMAIL FORM=============================== -->
     <div class="modal fade" id="emailForm" role="dialog">
       <div class="modal-dialog">
@@ -331,7 +323,6 @@
       </div>
     </div>
 
->>>>>>> dd509e8c
     {% endif %}
 
 {% endblock %}
