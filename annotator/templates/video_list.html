{% extends "base.html" %}

{% block body %}
<<<<<<< HEAD
<div style="padding: 50px;">
  <table class="table table-hover" style="width:100%; margin: 0 auto;">
    <thead>
      <tr>
        <th>Id</th>
        <th>Annotations</th>
        <th>Verified</th>
        <th>File</th>
        <th>Type</th>
        <th>Link</th>
      </tr>
    </thead>
    <tbody>
      {% for video in videos %}
      <tr>
        <td>{{ video.id }}</td>
        <td>{{ video.annotation|yesno }}</td>
        <td>{{ video.verified|yesno }}</td>
        <td>{{ video.filename }}</td>
        {% if video.image_list %}
          <td>Sequence</td>
        {% else %}
          <td>Video</td>
        {% endif %}
        <td><a href="{% url "video" video.id %}">view</a></td>
      </tr>
      {% endfor %}
    </tbody>
  </table>
</div>
=======
<table class="table table-hover" style="width:1280; margin: 0 auto;">
  <thead>
    <tr>
      <th>Id</th>
      <th>Annotations</th>
      <th>Verified</th>
      <th>Source</th>
      {% if thumbnail %}
        <th>Video</th>
      {% endif %}
    </tr>
  </thead>
  <tbody>
    {% for video in videos %}
    <tr onclick="window.document.location='{% url "video" video.id %}';" style="cursor: pointer;">
      <td>{{ video.id }}</td>
      <td>{{ video.annotation|yesno }}</td>
      <td>{{ video.verified|yesno }}</td>
      <td>{{ video.source }}</td>
      {% if thumbnail %}
        <td><video height="100"><source src="{{ video.url }}" type="video/mp4"></video>
      {% endif %}
    </tr>
    {% endfor %}
  </tbody>
</table>
>>>>>>> 9223496f
{% endblock %}<|MERGE_RESOLUTION|>--- conflicted
+++ resolved
@@ -1,7 +1,7 @@
 {% extends "base.html" %}
 
 {% block body %}
-<<<<<<< HEAD
+
 <div style="padding: 50px;">
   <table class="table table-hover" style="width:100%; margin: 0 auto;">
     <thead>
@@ -32,32 +32,4 @@
     </tbody>
   </table>
 </div>
-=======
-<table class="table table-hover" style="width:1280; margin: 0 auto;">
-  <thead>
-    <tr>
-      <th>Id</th>
-      <th>Annotations</th>
-      <th>Verified</th>
-      <th>Source</th>
-      {% if thumbnail %}
-        <th>Video</th>
-      {% endif %}
-    </tr>
-  </thead>
-  <tbody>
-    {% for video in videos %}
-    <tr onclick="window.document.location='{% url "video" video.id %}';" style="cursor: pointer;">
-      <td>{{ video.id }}</td>
-      <td>{{ video.annotation|yesno }}</td>
-      <td>{{ video.verified|yesno }}</td>
-      <td>{{ video.source }}</td>
-      {% if thumbnail %}
-        <td><video height="100"><source src="{{ video.url }}" type="video/mp4"></video>
-      {% endif %}
-    </tr>
-    {% endfor %}
-  </tbody>
-</table>
->>>>>>> 9223496f
 {% endblock %}