--- conflicted
+++ resolved
@@ -2,11 +2,7 @@
 
 
 class Player {
-<<<<<<< HEAD
-    constructor({$container, videoSrc, videoId, videoStart, videoEnd, isImageSequence}) {
-=======
-    constructor({$container, videoSrc, videoId, videoStart, videoEnd, turkMetadata}) {
->>>>>>> a528efb4
+    constructor({$container, videoSrc, videoId, videoStart, videoEnd, isImageSequence, turkMetadata}) {
         this.$container = $container;
 
         this.videoId = videoId;
@@ -25,11 +21,9 @@
 
         this.videoEnd = videoEnd;
 
-<<<<<<< HEAD
         this.isImageSequence = isImageSequence;
-=======
+
         this.turkMetadata = turkMetadata;
->>>>>>> a528efb4
 
         this.metrics = {
             playerStartTimes: Date.now(),
