--- conflicted
+++ resolved
@@ -124,10 +124,7 @@
         full_video_task_data = None
 
     mturk_data['status'] = get_mturk_status(video, turk_task)
-<<<<<<< HEAD
     mturk_data['has_current_full_video_task'] = full_video_task_data != None
-=======
->>>>>>> 224ef758
 
     logger.error("full task = {}".format(full_video_task_data))
 
