from django.shortcuts import render, redirect
from django.conf import settings
from django.http import HttpResponse, Http404, HttpResponseBadRequest, HttpResponseForbidden
from django.views.generic import View
from django.views.decorators.clickjacking import xframe_options_exempt
from django.contrib.admin.views.decorators import staff_member_required
from django.core.exceptions import ObjectDoesNotExist

import os
import json
<<<<<<< HEAD
import urllib.request
import markdown
=======
import sys
>>>>>>> a528efb4

import mturk.utils
from mturk.queries import get_active_video_turk_task

from .models import *
<<<<<<< HEAD
from mturk.models import Task, FullVideoTask, SingleFrameTask
=======

from .services import *
>>>>>>> a528efb4

import logging
import ast

logger = logging.getLogger()


def home(request):
    need_annotating = Video.objects.filter(id__gt=0, verified=False)
    return render(request, 'video_list.html', context={
        'videos': need_annotating,
        'thumbnail': True,
        'test' : settings.AWS_ID
    })

def verify_list(request):
    need_verification = Video.objects.filter(id__gt=0, verified=False).exclude(annotation='')[:100]
    return render(request, 'video_list.html', context={
        'videos': need_verification
    })

def verified_list(request):
    verified = Video.objects.filter(id__gt=0, verified=True).exclude(annotation='')[:100]
    return render(request, 'video_list.html', context={
        'videos': verified,
    })

def ready_to_pay(request):
    #tasks = FullVideoTask.objects.filter(paid = False, video__verified = True).exclude(hit_id = '')
    tasks = FullVideoTask.objects.all()#filter(paid = False, video__verified = True).exclude(hit_id = '')
    print("there are {} tasks".format(len(tasks)))
    return render(request, 'turk_ready_to_pay.html', context={
        'tasks': tasks,
    })

def next_unannotated(request, video_id):
    id = Video.objects.filter(id__gt=video_id, annotation='')[0].id
    return redirect('video', id)

# status of Not Published, Published, Awaiting Approval, Verified
# this is a bit convoluted as there's status stored on 
# video (approved) as well as FullVideoTask (closed, paid, etc.)
def get_mturk_status(video, full_video_task):
    if video.verified:
        return "Verified"
    if full_video_task == None:
        return "Not Published"
    if full_video_task.worker_id == '':
        return "Published"
    if full_video_task.worker_id != '':
        return "Awaiting Approval"

@xframe_options_exempt
def video(request, video_id):
    try:
        video = Video.objects.get(id=video_id)
        labels = Label.objects.all()
    except Video.DoesNotExist:
        raise Http404('No video with id "{}". Possible fixes: \n1) Download an up to date DB, see README. \n2) Add this video to the DB via /admin'.format(video_id))

    mturk_data = mturk.utils.authenticate_hit(request)
    if 'error' in mturk_data:
        return HttpResponseForbidden(mturk_data['error'])
    if not (mturk_data['authenticated'] or request.user.is_authenticated()):
        return redirect('/login/?next=' + request.path)

    start_time = float(request.GET['s']) if 's' in request.GET else None
    end_time = float(request.GET['e']) if 'e' in request.GET else None

    turk_task = get_active_video_turk_task(video.id)

    if turk_task != None:
        if turk_task.metrics != '':
            metricsDictr = ast.literal_eval(turk_task.metrics)
        else:
            metricsDictr = {}

        full_video_task_data = {
            'id': turk_task.id,
            'storedMetrics': metricsDictr,
            'bonus': float(turk_task.bonus),
            'bonusMessage': turk_task.message,
            'rejectionMessage': settings.MTURK_REJECTION_MESSAGE,
            'isComplete': turk_task.worker_id != ''
        }
    else:
        full_video_task_data = None

    mturk_data['status'] = get_mturk_status(video, turk_task)    

    logger.error("full task = {}".format(full_video_task_data))

    video_data = json.dumps({
        'id': video.id,
        'location': video.url,
        'path': video.host,
        'is_image_sequence': True if video.image_list else False,
        'annotated': video.annotation != '',
        'verified': video.verified,
        'rejected': video.rejected,
        'start_time': start_time,
        'end_time' : end_time,
        'turk_task' : full_video_task_data
    })

    label_data = []
    for l in labels:
        label_data.append({'name': l.name, 'color': l.color})

    help_content = ''
    if settings.HELP_URL and settings.HELP_USE_MARKDOWN:
        help_content = urllib.request.urlopen(settings.HELP_URL).read().decode('utf-8')
        help_content = markdown.markdown(help_content)

    response = render(request, 'video.html', context={
        'label_data': label_data,
        'video_data': video_data,
        'image_list': json.loads(video.image_list) if video.image_list else 0,
        'image_list_path': video.host.replace('#', '%23'),
        'help_url': settings.HELP_URL,
        'help_embed': settings.HELP_EMBED,
        'mturk_data': mturk_data,
        'iframe_mode': mturk_data['authenticated'],
        'survey': False,
        'help_content': help_content
    })
    if not mturk_data['authenticated']:
        response['X-Frame-Options'] = 'SAMEORIGIN'
    return response


class AnnotationView(View):

    def get(self, request, video_id):
        video = Video.objects.get(id=video_id)
        return HttpResponse(video.annotation, content_type='application/json')

    def post(self, request, video_id):
        data = json.loads(request.body.decode('utf-8'))
        
        video = Video.objects.get(id=video_id)
        video.annotation = json.dumps(data['annotation'])
        video.save()

        hit_id = data.get('hitId', None)
        if hit_id != None:
            if not Task.valid_hit_id(hit_id):
                return HttpResponseForbidden('Not authenticated')
            else:
                try:
                    worker_id = data.get('workerId', '')
                    assignment_id = data.get('assignmentId', '')
                    task = Task.get_by_hit_id(hit_id)
                    task.complete(worker_id, assignment_id, data['metrics'])
                except ObjectDoesNotExist:
                    if not settings.DEBUG:
                        raise
        return HttpResponse('success')


class AcceptRejectView(View):
    def post(self, request, video_id):
        data = json.loads(request.body.decode('utf-8'))

        try:
            if data['type'] == "accept":
                accept_video(request, int(video_id), data['bonus'], data['message'] )
            elif data['type'] == "reject":
                reject_video(request, int(video_id), data['message'], data['reopen'], data['deleteBoxes'])
            return HttpResponse(status=200)
        except Exception as e:
            logger.exception(e)
            response = HttpResponse(status=500)
            response['error-message'] = str(e)
            return response<|MERGE_RESOLUTION|>--- conflicted
+++ resolved
@@ -5,27 +5,17 @@
 from django.views.decorators.clickjacking import xframe_options_exempt
 from django.contrib.admin.views.decorators import staff_member_required
 from django.core.exceptions import ObjectDoesNotExist
+from mturk.queries import get_active_video_turk_task
+from .models import *
+from mturk.models import Task, FullVideoTask, SingleFrameTask
+from .services import *
 
 import os
 import json
-<<<<<<< HEAD
 import urllib.request
 import markdown
-=======
 import sys
->>>>>>> a528efb4
-
 import mturk.utils
-from mturk.queries import get_active_video_turk_task
-
-from .models import *
-<<<<<<< HEAD
-from mturk.models import Task, FullVideoTask, SingleFrameTask
-=======
-
-from .services import *
->>>>>>> a528efb4
-
 import logging
 import ast
 
